--- conflicted
+++ resolved
@@ -1,9 +1,3 @@
-<<<<<<< HEAD
-import pandas as pd
-=======
-from typing import List, Type
-
->>>>>>> 7d7f0b26
 import pytest
 from numpy.testing import assert_array_equal
 from sklearn import set_config
@@ -26,13 +20,8 @@
 ]
 
 
-<<<<<<< HEAD
 @pytest.mark.parametrize("transformer", TEST_TRANSFORMERS)
-def test_transformers_get_feature_names_out(transformer, moscow_euclidean):
-=======
-@pytest.mark.parametrize("transformer", get_transformer_classes())
 def test_transformers_get_feature_names_out(transformer):
->>>>>>> 7d7f0b26
     """Test that all transformers get the correct number of feature names out."""
     X, y = load_moscow_stjoes(return_X_y=True)
     fit_transformer = transformer().fit(X=X, y=y)
@@ -71,15 +60,8 @@
 @pytest.mark.parametrize("config_type", ["global", "transformer"])
 @pytest.mark.parametrize("output_mode", ["default", "pandas"])
 @pytest.mark.parametrize("x_type", ["array", "dataframe"])
-<<<<<<< HEAD
 @pytest.mark.parametrize("transformer", TEST_TRANSFORMERS)
-def test_transformer_feature_consistency(
-    config_type, output_mode, x_type, transformer, moscow_euclidean
-):
-=======
-@pytest.mark.parametrize("transformer", get_transformer_classes())
 def test_transformer_feature_consistency(config_type, output_mode, x_type, transformer):
->>>>>>> 7d7f0b26
     """Test that feature names are consistent with an sklearn transformer."""
     X, y = load_moscow_stjoes(return_X_y=True, as_frame=x_type == "dataframe")
     transformer = transformer()
@@ -101,13 +83,8 @@
         assert not hasattr(transformer.fit(X, y), "feature_names_in_")
 
 
-<<<<<<< HEAD
 @pytest.mark.parametrize("transformer", TEST_TRANSFORMERS)
-def test_transformers_raise_notfitted_transform(transformer, moscow_euclidean):
-=======
-@pytest.mark.parametrize("transformer", get_transformer_classes())
 def test_transformers_raise_notfitted_transform(transformer):
->>>>>>> 7d7f0b26
     """Attempting to call transform on an unfitted transformer should raise."""
     X, y = load_moscow_stjoes(return_X_y=True)
     with pytest.raises(NotFittedError):
